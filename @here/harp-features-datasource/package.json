{
    "name": "@here/harp-features-datasource",
    "version": "0.11.2",
    "description": "Provides support for custom features",
    "main": "index.js",
    "typings": "index",
    "scripts": {
        "build": "tsc",
        "test": "cross-env mocha --require source-map-support/register $EXTRA_MOCHA_ARGS ./test/*.js",
        "prepare": "cross-env tsc --sourceMap false $EXTRA_TSC_ARGS"
    },
    "repository": {
        "type": "git",
        "url": "https://github.com/heremaps/harp.gl.git"
    },
    "author": {
        "name": "HERE Europe B.V.",
        "url": "https://here.com"
    },
    "license": "Apache-2.0",
    "dependencies": {
        "@here/harp-datasource-protocol": "^0.11.1",
<<<<<<< HEAD
        "@here/harp-geojson-datasource": "^0.11.1",
        "@here/harp-mapview": "^0.11.1",
        "@here/harp-omv-datasource": "^0.11.1",
        "@here/harp-utils": "^0.11.1"
=======
        "@here/harp-geojson-datasource": "^0.11.2",
        "@here/harp-mapview": "^0.11.2",
        "@here/harp-omv-datasource": "^0.11.2"
>>>>>>> dff002f4
    },
    "devDependencies": {
        "@types/chai": "^4.1.2",
        "@types/mocha": "^5.2.7",
        "@types/node": "^12.0.8",
        "chai": "^4.0.2",
        "cross-env": "^6.0.3",
        "mocha": "^6.1.4",
        "sinon": "^7.2.3",
        "source-map-support": "^0.5.2",
        "typescript": "^3.7.2"
    },
    "peerDependencies": {
        "three": "^0.110.0"
    },
    "publishConfig": {
        "access": "public"
    }
}<|MERGE_RESOLUTION|>--- conflicted
+++ resolved
@@ -20,16 +20,10 @@
     "license": "Apache-2.0",
     "dependencies": {
         "@here/harp-datasource-protocol": "^0.11.1",
-<<<<<<< HEAD
-        "@here/harp-geojson-datasource": "^0.11.1",
-        "@here/harp-mapview": "^0.11.1",
-        "@here/harp-omv-datasource": "^0.11.1",
-        "@here/harp-utils": "^0.11.1"
-=======
         "@here/harp-geojson-datasource": "^0.11.2",
         "@here/harp-mapview": "^0.11.2",
-        "@here/harp-omv-datasource": "^0.11.2"
->>>>>>> dff002f4
+        "@here/harp-omv-datasource": "^0.11.2",
+        "@here/harp-utils": "^0.11.1"
     },
     "devDependencies": {
         "@types/chai": "^4.1.2",
